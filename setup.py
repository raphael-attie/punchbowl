--- conflicted
+++ resolved
@@ -25,11 +25,8 @@
         "matplotlib",
         "ccsdspy",
         "prefect",
-<<<<<<< HEAD
+        "regularizepsf",
         "reproject"
-=======
-        "regularizepsf",
->>>>>>> 208abd86
     ],
     extras_require={
         "test": ["pytest", "coverage"],
