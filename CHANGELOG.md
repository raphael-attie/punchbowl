# CHANGELOG

[Also available in GitHub](https://github.com/punch-mission/punchbowl/releases)

<<<<<<< HEAD
## Latest - Unreleased

- Adds docs button to view source in https://github.com/punch-mission/punchbowl/pull/526
=======
## Unreleased

- Fixes constant deficient pixel map creation in https://github.com/punch-mission/punchbowl/pull/522
- Adds a quickfix for parsing input filenames for the calibration CLI tool in https://github.com/punch-mission/punchbowl/pull/516
- Adds docstring to PSF function in https://github.com/punch-mission/punchbowl/pull/519
- Updates vignetting calibration command in https://github.com/punch-mission/punchbowl/pull/523
>>>>>>> 395007b6

## Version 0.0.16: July 3, 2025

- Fixed vignetting docstring in https://github.com/punch-mission/punchbowl/pull/510
- Relabels CCD halves in https://github.com/punch-mission/punchbowl/pull/493
- Adds documentation for data versions and anomalies in https://github.com/punch-mission/punchbowl/pull/495
- Separates LQ CNN and CTM into separate flows in https://github.com/punch-mission/punchbowl/pull/507
- Avoid incorrectly coping some metadata from L0 to L1, and update PIPEVRSN in https://github.com/punch-mission/punchbowl/pull/508
- Avoids mutating input cubes in `write_ndcube_to_fits` in https://github.com/punch-mission/punchbowl/pull/502
- Ensures inf values in uncertainty layers roundtrip through compression in https://github.com/punch-mission/punchbowl/pull/506
- Allow writing out L1s with stray light included in https://github.com/punch-mission/punchbowl/pull/509
- Unified L2 clear and polarized flows in https://github.com/punch-mission/punchbowl/pull/513
- Sets FILEVRSN in L2 flow in https://github.com/punch-mission/punchbowl/pull/514
- Removes unused prefect test decorator in https://github.com/punch-mission/punchbowl/pull/515
- Creates calibration creation CLI and adds hash functions as needed in https://github.com/punch-mission/punchbowl/pull/497

## Version 0.0.15: June 4, 2025

- Restricts the mask for NFI pointing refinement in https://github.com/punch-mission/punchbowl/pull/486
- Removes VAN product code from documentation in https://github.com/punch-mission/punchbowl/pull/489
- Changes default float writing dtype to 32 bit instead of 64 bit in https://github.com/punch-mission/punchbowl/pull/485

## Version 0.0.14: June 3, 2025

- Adds DOI for level 0 data products in https://github.com/punch-mission/punchbowl/pull/481
- Many processing improvements in https://github.com/punch-mission/punchbowl/pull/482

## Version 0.0.13: May 22, 2025

- F-corona detrending, fixes for L2 FILEVRSN and DATE-OBS, and use header's gain and exposure time in https://github.com/punch-mission/punchbowl/pull/455
- Suppress CROTA warnings in load_ndcube_from_fits in https://github.com/punch-mission/punchbowl/pull/456
- Corrects the sign in p angle when converting between helio and celestial in https://github.com/punch-mission/punchbowl/pull/454
- Changes to astroscrappy for despiking in https://github.com/punch-mission/punchbowl/pull/462
- Supports floating-point COMPBITS values in https://github.com/punch-mission/punchbowl/pull/461
- Adds data overview documentation in https://github.com/punch-mission/punchbowl/pull/458
- Flags uncertainty of saturated pixels in https://github.com/punch-mission/punchbowl/pull/471
- Prepares changes for QuickPUNCH creation in https://github.com/punch-mission/punchbowl/pull/473/f
- Improve documentation for despiking in https://github.com/punch-mission/punchbowl/pull/470
- Manages square root decoding table value overflow in https://github.com/punch-mission/punchbowl/pull/469
- LQ PCA filtering, fix for NormalizedMetadata str values, and LQ FILEVRSN propagation in https://github.com/punch-mission/punchbowl/pull/472

## Version 0.0.12: May 12, 2025

- L1 speedups, L2 reprojection fix, and accepting ints for `float` fields in `NormalizedMetadata` in https://github.com/punch-mission/punchbowl/pull/435
- Allows custom path for ffmpeg in quicklook movies in https://github.com/punch-mission/punchbowl/pull/438
- Allows L1 calibration files to be passed in as callables in https://github.com/punch-mission/punchbowl/pull/426
- Speedups to L1 production in https://github.com/punch-mission/punchbowl/pull/426
- Adds metadata to output jpeg2000 files in https://github.com/punch-mission/punchbowl/pull/433
- Checks for square root decompression in L1 processing in https://github.com/punch-mission/punchbowl/pull/434
- Modifies metadata for header / unit compliance in https://github.com/punch-mission/punchbowl/pull/427
- Updates L0 header generation in https://github.com/punch-mission/punchbowl/pull/444
- Doesn't set SC location for F-corona models, improvements to msb_to_dn and compute_noise, and F-corona modeling improvements in https://github.com/punch-mission/punchbowl/pull/441
- Sets quicklook images to grayscale by default, with a flag for color rendering in https://github.com/punch-mission/punchbowl/pull/447

## Version 0.0.11: Apr 14, 2025

- Changes error message for default overwriting in https://github.com/punch-mission/punchbowl/pull/420
- Updates code to match new regularizepsf version in https://github.com/punch-mission/punchbowl/pull/413
- Adds the scale factor to the square root decoding in https://github.com/punch-mission/punchbowl/pull/418
- Standardize square root decoding in https://github.com/punch-mission/punchbowl/pull/421
- Fixes to ensure vignetting correction runs in https://github.com/punch-mission/punchbowl/pull/423
- Adds square root decoding example notebook in https://github.com/punch-mission/punchbowl/pull/425

## Version 0.0.10: Apr 2, 2025

- Changes so that vignetting is a separate step in the pipeline.
- Switches to use Prefect Dask Task Runner in https://github.com/punch-mission/punchbowl/pull/387
- Changes level 0.5 to level H in https://github.com/punch-mission/punchbowl/pull/388
- Fixes WCS conversions in https://github.com/punch-mission/punchbowl/pull/390
- Parallelize F corona model building in https://github.com/punch-mission/punchbowl/pull/392
- Fixes starfield polarization; checks times are in UTC in https://github.com/punch-mission/punchbowl/pull/328#pullrequestreview-2726230483
- Fixes issues with calibration metadata in https://github.com/punch-mission/punchbowl/pull/404
- Adds quicklook movie generation in https://github.com/punch-mission/punchbowl/pull/391
- Computes gain on two detector halves separately in https://github.com/punch-mission/punchbowl/pull/406
- Fixes a keyword typo in omniheader in https://github.com/punch-mission/punchbowl/pull/407
- Creates a uses a custom PUNCH flow in prefect in https://github.com/punch-mission/punchbowl/pull/409
- Changes default of NDCube writing to prohibit overwriting in https://github.com/punch-mission/punchbowl/pull/408

## Version 0.0.9: Feb 28, 2025

* adds zspike blurring and parameterization by @lowderchris in https://github.com/punch-mission/punchbowl/pull/345
* [pre-commit.ci] pre-commit autoupdate by @pre-commit-ci in https://github.com/punch-mission/punchbowl/pull/349
* rename PUNCH io module by @jmbhughes in https://github.com/punch-mission/punchbowl/pull/350
* Adds sphinx gallery by @lowderchris in https://github.com/punch-mission/punchbowl/pull/352
* make binder work by @jmbhughes in https://github.com/punch-mission/punchbowl/pull/356
* Configure binder by @jmbhughes in https://github.com/punch-mission/punchbowl/pull/357
* Rename example gallery by @jmbhughes in https://github.com/punch-mission/punchbowl/pull/358
* Update binder.yaml by @jmbhughes in https://github.com/punch-mission/punchbowl/pull/360
* Separate quick punch by @jmbhughes in https://github.com/punch-mission/punchbowl/pull/361
* specify codecov path by @jmbhughes in https://github.com/punch-mission/punchbowl/pull/362
* Update issue templates by @jmbhughes in https://github.com/punch-mission/punchbowl/pull/364
* Update README.md by @jmbhughes in https://github.com/punch-mission/punchbowl/pull/365
* update copyright year by @jmbhughes in https://github.com/punch-mission/punchbowl/pull/367

## Version 0.0.8: Dec 19, 2024

- Fix stellar by @jmbhughes in #344
- Updates for V4 RFR2 by @jmbhughes in #346

## Version 0.0.7: Dec 11, 2024

- Reproject starfield sample and uncertainty in one fell swoop by @svank in #323
- PUNCH user guide by @lowderchris in #316
- Unpack uncertainties faster by @svank in #324
- Make mosaics faster w/ bounding boxes by @svank in #326
- Ignore warnings in unpacking uncertainty by @svank in #329
- Be a little more accurate/safe with bounding boxes by @svank in #327
- Fully implement previous change to bounding boxes by @svank in #332
- adds thresholding to spike value replacement by @lowderchris in #331
- Metadata check by @lowderchris in #330
- Fixes merging, improves f corona modeling by @jmbhughes in #333
- adds DOI badge by @lowderchris in #334
- Turn velocity plot test into a figure test by @svank in #325
- Better f corona by @svank in #335
- Document python tutorials by @lowderchris in #336
- Change despike settings by @svank in #338
- WCS array shape by @lowderchris in #337
- adds wcs keywords to ignore to prevent duplication by @lowderchris in #340
- Create starfield estimates that are less distorted by @svank in #339
- remove broken link by @jmbhughes in #341
- adds file provenance extname and test by @lowderchris in #342
- Quicklook generation by @jmbhughes in #343

## Version 0.0.6: Nov 22, 2024

- Improve calculation of pixel areas by @svank in #306
- November 17th Mega Update by @jmbhughes in #310
- Confirm l2 l3 tests by @jmbhughes in #311
- flow tracking by @lowderchris in #308
- Update .pre-commit-config.yaml by @jmbhughes in #315
- Reusable celestial reprojections by @svank in #309
- Large prep for End2End by @jmbhughes in #317
- fix import by @jmbhughes in #318
- When generating WCSes, set NAXIS/array_shape/etc. by @svank in #320
- Faster star subtraction by @svank in #319
- Updated Level2/polarization by @s0larish in #322

## Version 0.0.5: Nov 13, 2024

- automatically converts metafields by @jmbhughes in #305

## Version 0.0.4: Nov 13, 2024

- add debug mode by @jmbhughes in #290
- fix call of remove starfield by @jmbhughes in #292
- copy over estimate stray light by @jmbhughes in #294
- update low noise generation by @jmbhughes in #295
- Improve f corona flow generation by @jmbhughes in #296
- adds visualization core by @jmbhughes in #297
- flips quicklook data vertically to the expected spatial orientation by @lowderchris in #300
- Prep work for secondary starfield removal, plus fix for F-corona estimation by @svank in #301
- Work fast! Clean up many issues. by @jmbhughes in #302
- adds new get method to normmeta by @jmbhughes in #304

## Version 0.0.3: Nov 2, 2024

- Fixes figure in intro.rst by @jmbhughes in #281
- add file hashing by @jmbhughes in #276
- Delete docs/requirements.txt by @jmbhughes in #284
- Delete .github/workflows/docs.yaml by @jmbhughes in #285
- fix versions in docs by @jmbhughes in #286
- Adds polarref keyword by @jmbhughes in #277
- add new f corona model generation algorithm by @jmbhughes in #287
- update psf to new regularizepsf by @jmbhughes in #289

## Version 0.0.2: Nov 1, 2024

- Bug fix

## Version 0.0.1: Nov 1, 2204

- First release<|MERGE_RESOLUTION|>--- conflicted
+++ resolved
@@ -2,18 +2,13 @@
 
 [Also available in GitHub](https://github.com/punch-mission/punchbowl/releases)
 
-<<<<<<< HEAD
 ## Latest - Unreleased
 
 - Adds docs button to view source in https://github.com/punch-mission/punchbowl/pull/526
-=======
-## Unreleased
-
 - Fixes constant deficient pixel map creation in https://github.com/punch-mission/punchbowl/pull/522
 - Adds a quickfix for parsing input filenames for the calibration CLI tool in https://github.com/punch-mission/punchbowl/pull/516
 - Adds docstring to PSF function in https://github.com/punch-mission/punchbowl/pull/519
 - Updates vignetting calibration command in https://github.com/punch-mission/punchbowl/pull/523
->>>>>>> 395007b6
 
 ## Version 0.0.16: July 3, 2025
 
