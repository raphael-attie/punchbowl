# CHANGELOG

[Also available in GitHub](https://github.com/punch-mission/punchbowl/releases)

## Unreleased

- Fixed vignetting docstring in https://github.com/punch-mission/punchbowl/pull/510
- Relabels CCD halves in https://github.com/punch-mission/punchbowl/pull/493
- Adds documentation for data versions and anomalies in https://github.com/punch-mission/punchbowl/pull/495
- Separates LQ CNN and CTM into separate flows in https://github.com/punch-mission/punchbowl/pull/507
- Avoid incorrectly coping some metadata from L0 to L1, and update PIPEVRSN in https://github.com/punch-mission/punchbowl/pull/508
- Avoids mutating input cubes in `write_ndcube_to_fits` in https://github.com/punch-mission/punchbowl/pull/502
- Ensures inf values in uncertainty layers roundtrip through compression in https://github.com/punch-mission/punchbowl/pull/506
- Allow writing out L1s with stray light included in https://github.com/punch-mission/punchbowl/pull/509
- Unified L2 clear and polarized flows in https://github.com/punch-mission/punchbowl/pull/513
- Sets FILEVRSN in L2 flow in https://github.com/punch-mission/punchbowl/pull/514
<<<<<<< HEAD
- Removes unused prefect test decorator in https://github.com/punch-mission/punchbowl/pull/515
=======
- Creates calibration creation CLI and adds hash functions as needed in https://github.com/punch-mission/punchbowl/pull/497
>>>>>>> baf8fa54

## Version 0.0.15: June 4, 2025

- Restricts the mask for NFI pointing refinement in https://github.com/punch-mission/punchbowl/pull/486
- Removes VAN product code from documentation in https://github.com/punch-mission/punchbowl/pull/489
- Changes default float writing dtype to 32 bit instead of 64 bit in https://github.com/punch-mission/punchbowl/pull/485

## Version 0.0.14: June 3, 2025

- Adds DOI for level 0 data products in https://github.com/punch-mission/punchbowl/pull/481
- Many processing improvements in https://github.com/punch-mission/punchbowl/pull/482

## Version 0.0.13: May 22, 2025

- F-corona detrending, fixes for L2 FILEVRSN and DATE-OBS, and use header's gain and exposure time in https://github.com/punch-mission/punchbowl/pull/455
- Suppress CROTA warnings in load_ndcube_from_fits in https://github.com/punch-mission/punchbowl/pull/456
- Corrects the sign in p angle when converting between helio and celestial in https://github.com/punch-mission/punchbowl/pull/454
- Changes to astroscrappy for despiking in https://github.com/punch-mission/punchbowl/pull/462
- Supports floating-point COMPBITS values in https://github.com/punch-mission/punchbowl/pull/461
- Adds data overview documentation in https://github.com/punch-mission/punchbowl/pull/458
- Flags uncertainty of saturated pixels in https://github.com/punch-mission/punchbowl/pull/471
- Prepares changes for QuickPUNCH creation in https://github.com/punch-mission/punchbowl/pull/473/f
- Improve documentation for despiking in https://github.com/punch-mission/punchbowl/pull/470
- Manages square root decoding table value overflow in https://github.com/punch-mission/punchbowl/pull/469
- LQ PCA filtering, fix for NormalizedMetadata str values, and LQ FILEVRSN propagation in https://github.com/punch-mission/punchbowl/pull/472

## Version 0.0.12: May 12, 2025

- L1 speedups, L2 reprojection fix, and accepting ints for `float` fields in `NormalizedMetadata` in https://github.com/punch-mission/punchbowl/pull/435
- Allows custom path for ffmpeg in quicklook movies in https://github.com/punch-mission/punchbowl/pull/438
- Allows L1 calibration files to be passed in as callables in https://github.com/punch-mission/punchbowl/pull/426
- Speedups to L1 production in https://github.com/punch-mission/punchbowl/pull/426
- Adds metadata to output jpeg2000 files in https://github.com/punch-mission/punchbowl/pull/433
- Checks for square root decompression in L1 processing in https://github.com/punch-mission/punchbowl/pull/434
- Modifies metadata for header / unit compliance in https://github.com/punch-mission/punchbowl/pull/427
- Updates L0 header generation in https://github.com/punch-mission/punchbowl/pull/444
- Doesn't set SC location for F-corona models, improvements to msb_to_dn and compute_noise, and F-corona modeling improvements in https://github.com/punch-mission/punchbowl/pull/441
- Sets quicklook images to grayscale by default, with a flag for color rendering in https://github.com/punch-mission/punchbowl/pull/447

## Version 0.0.11: Apr 14, 2025

- Changes error message for default overwriting in https://github.com/punch-mission/punchbowl/pull/420
- Updates code to match new regularizepsf version in https://github.com/punch-mission/punchbowl/pull/413
- Adds the scale factor to the square root decoding in https://github.com/punch-mission/punchbowl/pull/418
- Standardize square root decoding in https://github.com/punch-mission/punchbowl/pull/421
- Fixes to ensure vignetting correction runs in https://github.com/punch-mission/punchbowl/pull/423
- Adds square root decoding example notebook in https://github.com/punch-mission/punchbowl/pull/425

## Version 0.0.10: Apr 2, 2025

- Changes so that vignetting is a separate step in the pipeline.
- Switches to use Prefect Dask Task Runner in https://github.com/punch-mission/punchbowl/pull/387
- Changes level 0.5 to level H in https://github.com/punch-mission/punchbowl/pull/388
- Fixes WCS conversions in https://github.com/punch-mission/punchbowl/pull/390
- Parallelize F corona model building in https://github.com/punch-mission/punchbowl/pull/392
- Fixes starfield polarization; checks times are in UTC in https://github.com/punch-mission/punchbowl/pull/328#pullrequestreview-2726230483
- Fixes issues with calibration metadata in https://github.com/punch-mission/punchbowl/pull/404
- Adds quicklook movie generation in https://github.com/punch-mission/punchbowl/pull/391
- Computes gain on two detector halves separately in https://github.com/punch-mission/punchbowl/pull/406
- Fixes a keyword typo in omniheader in https://github.com/punch-mission/punchbowl/pull/407
- Creates a uses a custom PUNCH flow in prefect in https://github.com/punch-mission/punchbowl/pull/409
- Changes default of NDCube writing to prohibit overwriting in https://github.com/punch-mission/punchbowl/pull/408

## Version 0.0.9: Feb 28, 2025

* adds zspike blurring and parameterization by @lowderchris in https://github.com/punch-mission/punchbowl/pull/345
* [pre-commit.ci] pre-commit autoupdate by @pre-commit-ci in https://github.com/punch-mission/punchbowl/pull/349
* rename PUNCH io module by @jmbhughes in https://github.com/punch-mission/punchbowl/pull/350
* Adds sphinx gallery by @lowderchris in https://github.com/punch-mission/punchbowl/pull/352
* make binder work by @jmbhughes in https://github.com/punch-mission/punchbowl/pull/356
* Configure binder by @jmbhughes in https://github.com/punch-mission/punchbowl/pull/357
* Rename example gallery by @jmbhughes in https://github.com/punch-mission/punchbowl/pull/358
* Update binder.yaml by @jmbhughes in https://github.com/punch-mission/punchbowl/pull/360
* Separate quick punch by @jmbhughes in https://github.com/punch-mission/punchbowl/pull/361
* specify codecov path by @jmbhughes in https://github.com/punch-mission/punchbowl/pull/362
* Update issue templates by @jmbhughes in https://github.com/punch-mission/punchbowl/pull/364
* Update README.md by @jmbhughes in https://github.com/punch-mission/punchbowl/pull/365
* update copyright year by @jmbhughes in https://github.com/punch-mission/punchbowl/pull/367

## Version 0.0.8: Dec 19, 2024

- Fix stellar by @jmbhughes in #344
- Updates for V4 RFR2 by @jmbhughes in #346

## Version 0.0.7: Dec 11, 2024

- Reproject starfield sample and uncertainty in one fell swoop by @svank in #323
- PUNCH user guide by @lowderchris in #316
- Unpack uncertainties faster by @svank in #324
- Make mosaics faster w/ bounding boxes by @svank in #326
- Ignore warnings in unpacking uncertainty by @svank in #329
- Be a little more accurate/safe with bounding boxes by @svank in #327
- Fully implement previous change to bounding boxes by @svank in #332
- adds thresholding to spike value replacement by @lowderchris in #331
- Metadata check by @lowderchris in #330
- Fixes merging, improves f corona modeling by @jmbhughes in #333
- adds DOI badge by @lowderchris in #334
- Turn velocity plot test into a figure test by @svank in #325
- Better f corona by @svank in #335
- Document python tutorials by @lowderchris in #336
- Change despike settings by @svank in #338
- WCS array shape by @lowderchris in #337
- adds wcs keywords to ignore to prevent duplication by @lowderchris in #340
- Create starfield estimates that are less distorted by @svank in #339
- remove broken link by @jmbhughes in #341
- adds file provenance extname and test by @lowderchris in #342
- Quicklook generation by @jmbhughes in #343

## Version 0.0.6: Nov 22, 2024

- Improve calculation of pixel areas by @svank in #306
- November 17th Mega Update by @jmbhughes in #310
- Confirm l2 l3 tests by @jmbhughes in #311
- flow tracking by @lowderchris in #308
- Update .pre-commit-config.yaml by @jmbhughes in #315
- Reusable celestial reprojections by @svank in #309
- Large prep for End2End by @jmbhughes in #317
- fix import by @jmbhughes in #318
- When generating WCSes, set NAXIS/array_shape/etc. by @svank in #320
- Faster star subtraction by @svank in #319
- Updated Level2/polarization by @s0larish in #322

## Version 0.0.5: Nov 13, 2024

- automatically converts metafields by @jmbhughes in #305

## Version 0.0.4: Nov 13, 2024

- add debug mode by @jmbhughes in #290
- fix call of remove starfield by @jmbhughes in #292
- copy over estimate stray light by @jmbhughes in #294
- update low noise generation by @jmbhughes in #295
- Improve f corona flow generation by @jmbhughes in #296
- adds visualization core by @jmbhughes in #297
- flips quicklook data vertically to the expected spatial orientation by @lowderchris in #300
- Prep work for secondary starfield removal, plus fix for F-corona estimation by @svank in #301
- Work fast! Clean up many issues. by @jmbhughes in #302
- adds new get method to normmeta by @jmbhughes in #304

## Version 0.0.3: Nov 2, 2024

- Fixes figure in intro.rst by @jmbhughes in #281
- add file hashing by @jmbhughes in #276
- Delete docs/requirements.txt by @jmbhughes in #284
- Delete .github/workflows/docs.yaml by @jmbhughes in #285
- fix versions in docs by @jmbhughes in #286
- Adds polarref keyword by @jmbhughes in #277
- add new f corona model generation algorithm by @jmbhughes in #287
- update psf to new regularizepsf by @jmbhughes in #289

## Version 0.0.2: Nov 1, 2024

- Bug fix

## Version 0.0.1: Nov 1, 2204

- First release<|MERGE_RESOLUTION|>--- conflicted
+++ resolved
@@ -14,11 +14,8 @@
 - Allow writing out L1s with stray light included in https://github.com/punch-mission/punchbowl/pull/509
 - Unified L2 clear and polarized flows in https://github.com/punch-mission/punchbowl/pull/513
 - Sets FILEVRSN in L2 flow in https://github.com/punch-mission/punchbowl/pull/514
-<<<<<<< HEAD
 - Removes unused prefect test decorator in https://github.com/punch-mission/punchbowl/pull/515
-=======
 - Creates calibration creation CLI and adds hash functions as needed in https://github.com/punch-mission/punchbowl/pull/497
->>>>>>> baf8fa54
 
 ## Version 0.0.15: June 4, 2025
 
