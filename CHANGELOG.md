# CHANGELOG

[Also available in GitHub](https://github.com/punch-mission/punchbowl/releases)

<<<<<<< HEAD
## Unreleased

- Rewrites pointing refinement in https://github.com/punch-mission/punchbowl/pull/524
=======
## Latest - Unreleased

- Adds docs button to view source in https://github.com/punch-mission/punchbowl/pull/526
- Fixes constant deficient pixel map creation in https://github.com/punch-mission/punchbowl/pull/522
- Adds a quickfix for parsing input filenames for the calibration CLI tool in https://github.com/punch-mission/punchbowl/pull/516
- Adds docstring to PSF function in https://github.com/punch-mission/punchbowl/pull/519
- Reduces memory usage of stray light model generation in https://github.com/punch-mission/punchbowl/pull/525
- Updates vignetting calibration command in https://github.com/punch-mission/punchbowl/pull/523
- Add Limit/LimitSet classes in LQ PCA; support batched PCA; add seam blending for quartered PCA in https://github.com/punch-mission/punchbowl/pull/529
- Changed docstring in vignette.py #503 and transpose in destreak.py #487 in https://github.com/punch-mission/punchbowl/pull/530
>>>>>>> 906d8e8b

## Version 0.0.16: July 3, 2025

- Fixed vignetting docstring in https://github.com/punch-mission/punchbowl/pull/510
- Relabels CCD halves in https://github.com/punch-mission/punchbowl/pull/493
- Adds documentation for data versions and anomalies in https://github.com/punch-mission/punchbowl/pull/495
- Separates LQ CNN and CTM into separate flows in https://github.com/punch-mission/punchbowl/pull/507
- Avoid incorrectly coping some metadata from L0 to L1, and update PIPEVRSN in https://github.com/punch-mission/punchbowl/pull/508
- Avoids mutating input cubes in `write_ndcube_to_fits` in https://github.com/punch-mission/punchbowl/pull/502
- Ensures inf values in uncertainty layers roundtrip through compression in https://github.com/punch-mission/punchbowl/pull/506
- Allow writing out L1s with stray light included in https://github.com/punch-mission/punchbowl/pull/509
- Unified L2 clear and polarized flows in https://github.com/punch-mission/punchbowl/pull/513
- Sets FILEVRSN in L2 flow in https://github.com/punch-mission/punchbowl/pull/514
- Removes unused prefect test decorator in https://github.com/punch-mission/punchbowl/pull/515
- Creates calibration creation CLI and adds hash functions as needed in https://github.com/punch-mission/punchbowl/pull/497

## Version 0.0.15: June 4, 2025

- Restricts the mask for NFI pointing refinement in https://github.com/punch-mission/punchbowl/pull/486
- Removes VAN product code from documentation in https://github.com/punch-mission/punchbowl/pull/489
- Changes default float writing dtype to 32 bit instead of 64 bit in https://github.com/punch-mission/punchbowl/pull/485

## Version 0.0.14: June 3, 2025

- Adds DOI for level 0 data products in https://github.com/punch-mission/punchbowl/pull/481
- Many processing improvements in https://github.com/punch-mission/punchbowl/pull/482

## Version 0.0.13: May 22, 2025

- F-corona detrending, fixes for L2 FILEVRSN and DATE-OBS, and use header's gain and exposure time in https://github.com/punch-mission/punchbowl/pull/455
- Suppress CROTA warnings in load_ndcube_from_fits in https://github.com/punch-mission/punchbowl/pull/456
- Corrects the sign in p angle when converting between helio and celestial in https://github.com/punch-mission/punchbowl/pull/454
- Changes to astroscrappy for despiking in https://github.com/punch-mission/punchbowl/pull/462
- Supports floating-point COMPBITS values in https://github.com/punch-mission/punchbowl/pull/461
- Adds data overview documentation in https://github.com/punch-mission/punchbowl/pull/458
- Flags uncertainty of saturated pixels in https://github.com/punch-mission/punchbowl/pull/471
- Prepares changes for QuickPUNCH creation in https://github.com/punch-mission/punchbowl/pull/473/f
- Improve documentation for despiking in https://github.com/punch-mission/punchbowl/pull/470
- Manages square root decoding table value overflow in https://github.com/punch-mission/punchbowl/pull/469
- LQ PCA filtering, fix for NormalizedMetadata str values, and LQ FILEVRSN propagation in https://github.com/punch-mission/punchbowl/pull/472

## Version 0.0.12: May 12, 2025

- L1 speedups, L2 reprojection fix, and accepting ints for `float` fields in `NormalizedMetadata` in https://github.com/punch-mission/punchbowl/pull/435
- Allows custom path for ffmpeg in quicklook movies in https://github.com/punch-mission/punchbowl/pull/438
- Allows L1 calibration files to be passed in as callables in https://github.com/punch-mission/punchbowl/pull/426
- Speedups to L1 production in https://github.com/punch-mission/punchbowl/pull/426
- Adds metadata to output jpeg2000 files in https://github.com/punch-mission/punchbowl/pull/433
- Checks for square root decompression in L1 processing in https://github.com/punch-mission/punchbowl/pull/434
- Modifies metadata for header / unit compliance in https://github.com/punch-mission/punchbowl/pull/427
- Updates L0 header generation in https://github.com/punch-mission/punchbowl/pull/444
- Doesn't set SC location for F-corona models, improvements to msb_to_dn and compute_noise, and F-corona modeling improvements in https://github.com/punch-mission/punchbowl/pull/441
- Sets quicklook images to grayscale by default, with a flag for color rendering in https://github.com/punch-mission/punchbowl/pull/447

## Version 0.0.11: Apr 14, 2025

- Changes error message for default overwriting in https://github.com/punch-mission/punchbowl/pull/420
- Updates code to match new regularizepsf version in https://github.com/punch-mission/punchbowl/pull/413
- Adds the scale factor to the square root decoding in https://github.com/punch-mission/punchbowl/pull/418
- Standardize square root decoding in https://github.com/punch-mission/punchbowl/pull/421
- Fixes to ensure vignetting correction runs in https://github.com/punch-mission/punchbowl/pull/423
- Adds square root decoding example notebook in https://github.com/punch-mission/punchbowl/pull/425

## Version 0.0.10: Apr 2, 2025

- Changes so that vignetting is a separate step in the pipeline.
- Switches to use Prefect Dask Task Runner in https://github.com/punch-mission/punchbowl/pull/387
- Changes level 0.5 to level H in https://github.com/punch-mission/punchbowl/pull/388
- Fixes WCS conversions in https://github.com/punch-mission/punchbowl/pull/390
- Parallelize F corona model building in https://github.com/punch-mission/punchbowl/pull/392
- Fixes starfield polarization; checks times are in UTC in https://github.com/punch-mission/punchbowl/pull/328#pullrequestreview-2726230483
- Fixes issues with calibration metadata in https://github.com/punch-mission/punchbowl/pull/404
- Adds quicklook movie generation in https://github.com/punch-mission/punchbowl/pull/391
- Computes gain on two detector halves separately in https://github.com/punch-mission/punchbowl/pull/406
- Fixes a keyword typo in omniheader in https://github.com/punch-mission/punchbowl/pull/407
- Creates a uses a custom PUNCH flow in prefect in https://github.com/punch-mission/punchbowl/pull/409
- Changes default of NDCube writing to prohibit overwriting in https://github.com/punch-mission/punchbowl/pull/408

## Version 0.0.9: Feb 28, 2025

* adds zspike blurring and parameterization by @lowderchris in https://github.com/punch-mission/punchbowl/pull/345
* [pre-commit.ci] pre-commit autoupdate by @pre-commit-ci in https://github.com/punch-mission/punchbowl/pull/349
* rename PUNCH io module by @jmbhughes in https://github.com/punch-mission/punchbowl/pull/350
* Adds sphinx gallery by @lowderchris in https://github.com/punch-mission/punchbowl/pull/352
* make binder work by @jmbhughes in https://github.com/punch-mission/punchbowl/pull/356
* Configure binder by @jmbhughes in https://github.com/punch-mission/punchbowl/pull/357
* Rename example gallery by @jmbhughes in https://github.com/punch-mission/punchbowl/pull/358
* Update binder.yaml by @jmbhughes in https://github.com/punch-mission/punchbowl/pull/360
* Separate quick punch by @jmbhughes in https://github.com/punch-mission/punchbowl/pull/361
* specify codecov path by @jmbhughes in https://github.com/punch-mission/punchbowl/pull/362
* Update issue templates by @jmbhughes in https://github.com/punch-mission/punchbowl/pull/364
* Update README.md by @jmbhughes in https://github.com/punch-mission/punchbowl/pull/365
* update copyright year by @jmbhughes in https://github.com/punch-mission/punchbowl/pull/367

## Version 0.0.8: Dec 19, 2024

- Fix stellar by @jmbhughes in #344
- Updates for V4 RFR2 by @jmbhughes in #346

## Version 0.0.7: Dec 11, 2024

- Reproject starfield sample and uncertainty in one fell swoop by @svank in #323
- PUNCH user guide by @lowderchris in #316
- Unpack uncertainties faster by @svank in #324
- Make mosaics faster w/ bounding boxes by @svank in #326
- Ignore warnings in unpacking uncertainty by @svank in #329
- Be a little more accurate/safe with bounding boxes by @svank in #327
- Fully implement previous change to bounding boxes by @svank in #332
- adds thresholding to spike value replacement by @lowderchris in #331
- Metadata check by @lowderchris in #330
- Fixes merging, improves f corona modeling by @jmbhughes in #333
- adds DOI badge by @lowderchris in #334
- Turn velocity plot test into a figure test by @svank in #325
- Better f corona by @svank in #335
- Document python tutorials by @lowderchris in #336
- Change despike settings by @svank in #338
- WCS array shape by @lowderchris in #337
- adds wcs keywords to ignore to prevent duplication by @lowderchris in #340
- Create starfield estimates that are less distorted by @svank in #339
- remove broken link by @jmbhughes in #341
- adds file provenance extname and test by @lowderchris in #342
- Quicklook generation by @jmbhughes in #343

## Version 0.0.6: Nov 22, 2024

- Improve calculation of pixel areas by @svank in #306
- November 17th Mega Update by @jmbhughes in #310
- Confirm l2 l3 tests by @jmbhughes in #311
- flow tracking by @lowderchris in #308
- Update .pre-commit-config.yaml by @jmbhughes in #315
- Reusable celestial reprojections by @svank in #309
- Large prep for End2End by @jmbhughes in #317
- fix import by @jmbhughes in #318
- When generating WCSes, set NAXIS/array_shape/etc. by @svank in #320
- Faster star subtraction by @svank in #319
- Updated Level2/polarization by @s0larish in #322

## Version 0.0.5: Nov 13, 2024

- automatically converts metafields by @jmbhughes in #305

## Version 0.0.4: Nov 13, 2024

- add debug mode by @jmbhughes in #290
- fix call of remove starfield by @jmbhughes in #292
- copy over estimate stray light by @jmbhughes in #294
- update low noise generation by @jmbhughes in #295
- Improve f corona flow generation by @jmbhughes in #296
- adds visualization core by @jmbhughes in #297
- flips quicklook data vertically to the expected spatial orientation by @lowderchris in #300
- Prep work for secondary starfield removal, plus fix for F-corona estimation by @svank in #301
- Work fast! Clean up many issues. by @jmbhughes in #302
- adds new get method to normmeta by @jmbhughes in #304

## Version 0.0.3: Nov 2, 2024

- Fixes figure in intro.rst by @jmbhughes in #281
- add file hashing by @jmbhughes in #276
- Delete docs/requirements.txt by @jmbhughes in #284
- Delete .github/workflows/docs.yaml by @jmbhughes in #285
- fix versions in docs by @jmbhughes in #286
- Adds polarref keyword by @jmbhughes in #277
- add new f corona model generation algorithm by @jmbhughes in #287
- update psf to new regularizepsf by @jmbhughes in #289

## Version 0.0.2: Nov 1, 2024

- Bug fix

## Version 0.0.1: Nov 1, 2204

- First release<|MERGE_RESOLUTION|>--- conflicted
+++ resolved
@@ -2,11 +2,6 @@
 
 [Also available in GitHub](https://github.com/punch-mission/punchbowl/releases)
 
-<<<<<<< HEAD
-## Unreleased
-
-- Rewrites pointing refinement in https://github.com/punch-mission/punchbowl/pull/524
-=======
 ## Latest - Unreleased
 
 - Adds docs button to view source in https://github.com/punch-mission/punchbowl/pull/526
@@ -17,7 +12,7 @@
 - Updates vignetting calibration command in https://github.com/punch-mission/punchbowl/pull/523
 - Add Limit/LimitSet classes in LQ PCA; support batched PCA; add seam blending for quartered PCA in https://github.com/punch-mission/punchbowl/pull/529
 - Changed docstring in vignette.py #503 and transpose in destreak.py #487 in https://github.com/punch-mission/punchbowl/pull/530
->>>>>>> 906d8e8b
+- Rewrites pointing refinement in https://github.com/punch-mission/punchbowl/pull/524
 
 ## Version 0.0.16: July 3, 2025
 
