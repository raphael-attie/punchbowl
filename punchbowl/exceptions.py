--- conflicted
+++ resolved
@@ -16,14 +16,11 @@
 class PUNCHBowlWarning(Warning):
     """Base class for warnings in punchbowl."""
 
-<<<<<<< HEAD
 class LargeTimeDeltaWarning(PUNCHBowlWarning):
     """Large time delta warning between datasets."""
 
 class NoCalibrationDataWarning(PUNCHBowlWarning):
     """Calibration skipped no valid calibration data available."""
-=======
 
 class ExtraMetadataWarning(PUNCHBowlWarning):
-    """Extra metadata found but ignored."""
->>>>>>> 66ea8b73
+    """Extra metadata found but ignored."""