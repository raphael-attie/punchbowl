--- conflicted
+++ resolved
@@ -24,9 +24,6 @@
         "reproject",
         "pylibjpeg",
         "python-dateutil",
-<<<<<<< HEAD
-        "pyyaml",
-]
 requires-python = ">=3.9"
 authors = [
     {name = "J. Marcus Hughes", email = "marcus.hughes@gmail.com"},
@@ -35,23 +32,11 @@
     {name = "Sarak Kovac", email = "sarah.kovac@swri.org"},
     {name = "Ritesh Patel", email = "ritesh.patel@swri.org"},
     {name = "Dan Seaton", email = "daniel.seaton@swri.org"}
-=======
-        "pyyaml"
-]
-requires-python = ">=3.9"
-authors = [
-    {name = "J. Marcus Hughes", email = "hughes.jmb@gmail.com"},
-    {name = "Chris Lowder", email="chris.lowder@swri.org"}
->>>>>>> 468edb46
 ]
 maintainers = [
   {name = "J. Marcus Hughes", email = "hughes.jmb@gmail.com"}
 ]
-<<<<<<< HEAD
 description = "PUNCH science calibration code"
-=======
-description = "TODO"
->>>>>>> 468edb46
 readme = "TODO"
 license = {file = "TODO"}
 keywords = ["TODO"]
@@ -61,11 +46,7 @@
 ]
 
 [project.optional-dependencies]
-<<<<<<< HEAD
-dev = [     "pytest",
-=======
 test = ["pytest",
->>>>>>> 468edb46
             "coverage",
             "pytest-cov",
             "flake8",
@@ -85,13 +66,8 @@
 [project.urls]
 #Homepage = "https://example.com"
 #Documentation = "https://readthedocs.org"
-<<<<<<< HEAD
 Repository = "https://github.com/punch-mission/punchbowl.git"
 "Bug Tracker" = "https://github.com/punch-mission/punchbowl/issues"
-=======
-#Repository = "https://github.com/punch-mission/simpunch.git"
-#"Bug Tracker" = "https://github.com/punch-mission/simpunch/issues"
->>>>>>> 468edb46
 #Changelog = "https://github.com/punch-mission/thuban/blob/main/CHANGELOG.md"
 
 [tool.setuptools]
